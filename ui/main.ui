--- conflicted
+++ resolved
@@ -348,13 +348,8 @@
     <rect>
      <x>0</x>
      <y>0</y>
-<<<<<<< HEAD
-     <width>1132</width>
-     <height>24</height>
-=======
      <width>909</width>
      <height>22</height>
->>>>>>> 422efc18
     </rect>
    </property>
    <widget class="QMenu" name="menuFile">
